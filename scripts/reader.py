--- conflicted
+++ resolved
@@ -1,20 +1,12 @@
-<<<<<<< HEAD
 if __name__ == '__main__':
     from FPS_counter import FPSCounter
-    from install import get_device
+    from install import get_device, install
     from buttons_parser import parse_buttons
 else:
     from .FPS_counter import FPSCounter
-    from .install import get_device
+    from .install import get_device, install
     from .buttons_parser import parse_buttons
 
-=======
-from ppadb.client import Client as AdbClient
-from ppadb.client import Client
-from FPS_counter import FPSCounter
-from install import get_device, install
-from buttons_parser import parse_buttons
->>>>>>> 42b6f43d
 import numpy as np
 import threading
 import time
